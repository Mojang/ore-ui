--- conflicted
+++ resolved
@@ -1,16 +1,19 @@
 /** @type {import('@docusaurus/types').DocusaurusConfig} */
 module.exports = {
-<<<<<<< HEAD
-	title: '@react-facet',
-	tagline: 'Observable-based state management for performant game UIs built in React',
-	url: 'https://react-facet.js.org',
-	baseUrl: '/',
-	onBrokenLinks: 'throw',
-	onBrokenMarkdownLinks: 'warn',
-	favicon: 'img/favicon-facet.svg',
-	organizationName: 'Mojang', // Usually your GitHub org/user name.
-	projectName: 'react-facet', // Usually your repo name.
-	themeConfig: {
+  title: '@react-facet',
+  tagline: 'Observable-based state management for performant game UIs built in React',
+
+  url: 'https://glowing-pancake-951ea524.pages.github.io/',
+  baseUrl: '/',
+  projectName: 'ore-ui',
+  organizationName: 'Mojang',
+
+  onBrokenLinks: 'throw',
+  onBrokenMarkdownLinks: 'warn',
+
+  favicon: 'img/favicon-facet.svg',
+
+  themeConfig: {
 		colorMode: {
 			defaultMode: 'dark',
 			disableSwitch: true,
@@ -43,7 +46,7 @@
 					label: 'API',
 				},
 				{
-					href: 'https://github.com/mojang/react-facet',
+					href: 'https://github.com/mojang/ore-ui',
 					label: 'GitHub',
 					position: 'right',
 				},
@@ -106,113 +109,4 @@
 			},
 		],
 	],
-=======
-  title: '@react-facet',
-  tagline: 'Observable-based state management for performant game UIs built in React',
-
-  url: 'https://glowing-pancake-951ea524.pages.github.io/',
-  baseUrl: '/',
-  projectName: 'ore-ui',
-  organizationName: 'Mojang',
-
-  onBrokenLinks: 'throw',
-  onBrokenMarkdownLinks: 'warn',
-  favicon: 'img/proto-logo2.png',
-  themeConfig: {
-    colorMode: {
-      defaultMode: 'dark',
-      disableSwitch: true,
-      respectPrefersColorScheme: false,
-    },
-    navbar: {
-      style: 'primary',
-      title: '@react-facet',
-      logo: {
-        alt: '@react-facet Logo',
-        src: 'img/proto-logo2.png',
-      },
-      items: [
-        {
-          type: 'doc',
-          docId: 'getting-started',
-          position: 'left',
-          label: 'Getting started',
-        },
-        {
-          type: 'doc',
-          docId: 'rendering/overview',
-          position: 'left',
-          label: 'Rendering',
-        },
-        {
-          type: 'doc',
-          docId: 'api/overview',
-          position: 'left',
-          label: 'API',
-        },
-        {
-          href: 'https://github.com/mojang/react-facet',
-          label: 'GitHub',
-          position: 'right',
-        },
-      ],
-    },
-    footer: {
-      style: 'dark',
-      links: [
-        {
-          title: 'Docs',
-          items: [
-            {
-              label: 'Goals',
-              to: '/docs/goals',
-            },
-            {
-              label: 'Getting started',
-              to: '/docs/getting-started',
-            },
-            {
-              label: 'Rendering',
-              to: '/docs/rendering/overview',
-            },
-            {
-              label: 'API',
-              to: '/docs/api/overview',
-            },
-          ],
-        },
-        {
-          title: 'Community',
-          items: [
-            {
-              label: 'Github',
-              to: 'https://github.com/mojang/ore-ui',
-            },
-          ],
-        },
-      ],
-      copyright: `Copyright © ${new Date().getFullYear()} Mojang AB. Built with Docusaurus.`,
-    },
-  },
-  presets: [
-    [
-      '@docusaurus/preset-classic',
-      {
-        docs: {
-          sidebarPath: require.resolve('./sidebars.js'),
-          // Please change this to your repo.
-          editUrl: 'https://github.com/mojang/ore-ui/edit/main/',
-        },
-        blog: {
-          showReadingTime: true,
-          // Please change this to your repo.
-          editUrl: 'https://github.com/mojang/ore-ui/edit/main/blog/',
-        },
-        theme: {
-          customCss: require.resolve('./src/css/custom.css'),
-        },
-      },
-    ],
-  ],
->>>>>>> 38b17e65
 }