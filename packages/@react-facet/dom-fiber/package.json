{
  "name": "@react-facet/dom-fiber",
  "repository": {
    "type": "git",
    "url": "https://github.com/Mojang/ore-ui.git",
    "directory": "packages/@react-facet/dom-fiber"
  },
  "author": {
    "name": "Paulo Ragonha",
    "email": "paulo@ragonha.me"
  },
  "contributors": [
    {
      "name": "Danila Dergachev",
      "email": "dderg@protonmail.com"
    },
    {
      "name": "Fernando Via Canel",
      "email": "fernando.via@gmail.com"
    },
    {
      "name": "Marlon Huber-Smith",
      "email": "marlonhubersmith@gmail.com"
    }
  ],
  "files": [
    "dist/**/*"
  ],
  "homepage": "https://react-facet.mojang.com/",
  "bugs": "https://github.com/Mojang/ore-ui/issues",
  "license": "MIT",
  "version": "0.6.4",
  "main": "src/index.ts",
  "publishConfig": {
    "main": "dist/index.js",
    "types": "dist/index.d.ts"
  },
  "sideEffects": false,
  "scripts": {
    "build": "rimraf dist && tsc",
    "prepublish": "yarn build"
  },
  "dependencies": {
    "react-reconciler": "^0.28.0"
  },
  "peerDependencies": {
<<<<<<< HEAD
    "@react-facet/core": "0.6.1",
    "react": "^18.2.0"
  },
  "devDependencies": {
    "@react-facet/core": "0.6.1",
    "@react-facet/dom-fiber-testing-library": "workspace:^",
    "@types/react": "^18.2.0",
    "@types/react-reconciler": "^0.28.0",
=======
    "@react-facet/core": "0.6.4",
    "react": "^16.9.0"
  },
  "devDependencies": {
    "@react-facet/core": "0.6.4",
    "@react-facet/dom-fiber-testing-library": "0.6.4",
    "@types/react": "^17.0.11",
    "@types/react-reconciler": "^0.18.0",
>>>>>>> 9ae48ce8
    "@types/rimraf": "^3",
    "cross-env": "^7.0.3",
    "react": "^18.2.0",
    "rimraf": "^3.0.2",
    "typescript": "^4.8.2"
  }
}<|MERGE_RESOLUTION|>--- conflicted
+++ resolved
@@ -44,25 +44,14 @@
     "react-reconciler": "^0.28.0"
   },
   "peerDependencies": {
-<<<<<<< HEAD
-    "@react-facet/core": "0.6.1",
+    "@react-facet/core": "0.6.4",
     "react": "^18.2.0"
   },
   "devDependencies": {
-    "@react-facet/core": "0.6.1",
+    "@react-facet/core": "0.6.4",
     "@react-facet/dom-fiber-testing-library": "workspace:^",
     "@types/react": "^18.2.0",
     "@types/react-reconciler": "^0.28.0",
-=======
-    "@react-facet/core": "0.6.4",
-    "react": "^16.9.0"
-  },
-  "devDependencies": {
-    "@react-facet/core": "0.6.4",
-    "@react-facet/dom-fiber-testing-library": "0.6.4",
-    "@types/react": "^17.0.11",
-    "@types/react-reconciler": "^0.18.0",
->>>>>>> 9ae48ce8
     "@types/rimraf": "^3",
     "cross-env": "^7.0.3",
     "react": "^18.2.0",
