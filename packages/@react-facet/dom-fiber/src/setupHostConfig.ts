--- conflicted
+++ resolved
@@ -146,32 +146,7 @@
       style = element.style
       styleUnsubscribers = new Map()
 
-<<<<<<< HEAD
       setupStyleUpdate(newProps.style, style as unknown as Record<string, unknown>, styleUnsubscribers)
-=======
-      // We know for sure here that style will never be null (we created it above)
-      const notNullStyle = style as unknown as Record<string, unknown>
-      const notNullStyleUnsubscribers = styleUnsubscribers as unknown as Map<string | number, Unsubscribe>
-
-      const styleProp = newProps.style
-
-      for (const key in styleProp) {
-        const value = styleProp[key]
-
-        if (value !== undefined) {
-          if (isFacet(value)) {
-            notNullStyleUnsubscribers.set(
-              key,
-              value.observe((value) => {
-                notNullStyle[key] = value
-              }),
-            )
-          } else {
-            notNullStyle[key] = value
-          }
-        }
-      }
->>>>>>> b2a94171
     }
 
     if (newProps.dangerouslySetInnerHTML !== undefined) {
