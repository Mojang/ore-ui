--- conflicted
+++ resolved
@@ -41,23 +41,13 @@
     "prepublish": "yarn build"
   },
   "peerDependencies": {
-<<<<<<< HEAD
-    "@react-facet/core": "0.5.3",
+    "@react-facet/core": "0.6.1",
     "react": "^18.2.0"
-  },
-  "devDependencies": {
-    "@react-facet/core": "0.5.3",
-    "@react-facet/dom-fiber-testing-library": "0.5.3",
-    "@types/react": "^18.0.8",
-=======
-    "@react-facet/core": "0.6.1",
-    "react": "^16.9.0"
   },
   "devDependencies": {
     "@react-facet/core": "0.6.1",
     "@react-facet/dom-fiber-testing-library": "0.6.1",
-    "@types/react": "^17.0.11",
->>>>>>> 193244de
+    "@types/react": "^18.0.8",
     "@types/rimraf": "^3",
     "cross-env": "^7.0.3",
     "react": "18.2.0",
