--- conflicted
+++ resolved
@@ -29,11 +29,7 @@
   "homepage": "https://react-facet.mojang.com/",
   "bugs": "https://github.com/Mojang/ore-ui/issues",
   "license": "MIT",
-<<<<<<< HEAD
-  "version": "0.4.0-rc.2",
-=======
   "version": "0.4.1",
->>>>>>> 32e63194
   "main": "src/index.ts",
   "publishConfig": {
     "main": "dist/index.js",
@@ -45,23 +41,13 @@
     "prepublish": "yarn build"
   },
   "peerDependencies": {
-<<<<<<< HEAD
-    "@react-facet/core": "0.4.0-rc.2",
+    "@react-facet/core": "0.4.1",
     "react": "^18.1.0"
-  },
-  "devDependencies": {
-    "@react-facet/core": "0.4.0-rc.2",
-    "@react-facet/dom-fiber-testing-library": "0.4.0-rc.2",
-    "@types/react": "^18.0.8",
-=======
-    "@react-facet/core": "0.4.1",
-    "react": "^16.9.0"
   },
   "devDependencies": {
     "@react-facet/core": "0.4.1",
     "@react-facet/dom-fiber-testing-library": "0.4.1",
-    "@types/react": "^17.0.11",
->>>>>>> 32e63194
+    "@types/react": "^18.0.8",
     "@types/rimraf": "^3",
     "cross-env": "^7.0.3",
     "react": "^18.1.0",
