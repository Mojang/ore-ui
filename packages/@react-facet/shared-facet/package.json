--- conflicted
+++ resolved
@@ -41,23 +41,13 @@
     "prepublish": "yarn build"
   },
   "peerDependencies": {
-<<<<<<< HEAD
-    "@react-facet/core": "0.4.5",
+    "@react-facet/core": "0.5.0",
     "react": "^18.2.0"
-  },
-  "devDependencies": {
-    "@react-facet/core": "0.4.5",
-    "@react-facet/dom-fiber-testing-library": "0.4.5",
-    "@types/react": "^18.0.8",
-=======
-    "@react-facet/core": "0.5.0",
-    "react": "^16.9.0"
   },
   "devDependencies": {
     "@react-facet/core": "0.5.0",
     "@react-facet/dom-fiber-testing-library": "0.5.0",
-    "@types/react": "^17.0.11",
->>>>>>> 2c1eeab2
+    "@types/react": "^18.0.8",
     "@types/rimraf": "^3",
     "cross-env": "^7.0.3",
     "react": "18.2.0",
