--- conflicted
+++ resolved
@@ -41,21 +41,12 @@
     "prepublish": "yarn build"
   },
   "peerDependencies": {
-<<<<<<< HEAD
-    "@react-facet/core": "0.4.3",
+    "@react-facet/core": "0.4.5",
     "react": "^18.1.0"
   },
   "devDependencies": {
-    "@react-facet/core": "0.4.3",
+    "@react-facet/core": "0.4.5",
     "@testing-library/jest-dom": "^5.16.5",
-=======
-    "@react-facet/core": "0.4.5",
-    "react": "^16.9.0"
-  },
-  "devDependencies": {
-    "@react-facet/core": "0.4.5",
-    "@testing-library/jest-dom": "^5.10.1",
->>>>>>> ef76953f
     "@testing-library/react": "^9.4.1",
     "@types/react": "^18.0.8",
     "@types/rimraf": "^3",
