{
  "name": "@react-facet/dom-fiber-testing-library",
  "repository": {
    "type": "git",
    "url": "https://github.com/Mojang/ore-ui.git",
    "directory": "packages/@react-facet/dom-fiber-testing-library"
  },
  "author": {
    "name": "Paulo Ragonha",
    "email": "paulo@ragonha.me"
  },
  "contributors": [
    {
      "name": "Danila Dergachev",
      "email": "dderg@protonmail.com"
    },
    {
      "name": "Fernando Via Canel",
      "email": "fernando.via@gmail.com"
    },
    {
      "name": "Marlon Huber-Smith",
      "email": "marlonhubersmith@gmail.com"
    }
  ],
  "files": [
    "dist/**/*"
  ],
  "homepage": "https://react-facet.mojang.com/",
  "bugs": "https://github.com/Mojang/ore-ui/issues",
  "license": "MIT",
  "version": "0.4.5",
  "main": "src/index.ts",
  "publishConfig": {
    "main": "dist/index.js",
    "types": "dist/index.d.ts"
  },
  "sideEffects": false,
  "scripts": {
    "build": "rimraf dist && tsc",
    "prepublish": "yarn build"
  },
  "dependencies": {
    "@testing-library/dom": "^8.20.0"
  },
  "peerDependencies": {
<<<<<<< HEAD
    "@react-facet/dom-fiber": "0.4.3",
    "react": "^18.1.0"
  },
  "devDependencies": {
    "@react-facet/dom-fiber": "0.4.3",
    "@testing-library/react": "^13.4.0",
    "react": "18.1.0",
=======
    "@react-facet/dom-fiber": "0.4.5",
    "react": "^16.9.0"
  },
  "devDependencies": {
    "@react-facet/dom-fiber": "0.4.5",
    "react": "^16.9.0",
>>>>>>> ef76953f
    "rimraf": "^3.0.2",
    "typescript": "^4.8.2"
  }
}<|MERGE_RESOLUTION|>--- conflicted
+++ resolved
@@ -44,22 +44,13 @@
     "@testing-library/dom": "^8.20.0"
   },
   "peerDependencies": {
-<<<<<<< HEAD
-    "@react-facet/dom-fiber": "0.4.3",
+    "@react-facet/dom-fiber": "0.4.5",
     "react": "^18.1.0"
   },
   "devDependencies": {
-    "@react-facet/dom-fiber": "0.4.3",
+    "@react-facet/dom-fiber": "0.4.5",
     "@testing-library/react": "^13.4.0",
     "react": "18.1.0",
-=======
-    "@react-facet/dom-fiber": "0.4.5",
-    "react": "^16.9.0"
-  },
-  "devDependencies": {
-    "@react-facet/dom-fiber": "0.4.5",
-    "react": "^16.9.0",
->>>>>>> ef76953f
     "rimraf": "^3.0.2",
     "typescript": "^4.8.2"
   }
