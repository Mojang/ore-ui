{
  "name": "@react-facet/dom-fiber-testing-library",
  "repository": {
    "type": "git",
    "url": "https://github.com/Mojang/ore-ui.git",
    "directory": "packages/@react-facet/dom-fiber-testing-library"
  },
  "author": {
    "name": "Paulo Ragonha",
    "email": "paulo@ragonha.me"
  },
  "contributors": [
    {
      "name": "Danila Dergachev",
      "email": "dderg@protonmail.com"
    },
    {
      "name": "Fernando Via Canel",
      "email": "fernando.via@gmail.com"
    },
    {
      "name": "Marlon Huber-Smith",
      "email": "marlonhubersmith@gmail.com"
    }
  ],
  "files": [
    "dist/**/*"
  ],
  "homepage": "https://react-facet.mojang.com/",
  "bugs": "https://github.com/Mojang/ore-ui/issues",
  "license": "MIT",
  "version": "0.3.3",
  "main": "src/index.ts",
  "publishConfig": {
    "main": "dist/index.js",
    "types": "dist/index.d.ts"
  },
  "sideEffects": false,
  "scripts": {
    "build": "rimraf dist && tsc",
    "prepublish": "yarn build"
  },
  "dependencies": {
    "@testing-library/dom": "^8.13.0"
  },
  "peerDependencies": {
<<<<<<< HEAD
    "@react-facet/dom-fiber": "0.3.0",
    "react": "^18.1.0"
  },
  "devDependencies": {
    "@react-facet/dom-fiber": "0.3.0",
    "react": "^18.1.0",
=======
    "@react-facet/dom-fiber": "0.3.3",
    "react": "^16.9.0"
  },
  "devDependencies": {
    "@react-facet/dom-fiber": "0.3.3",
    "react": "^16.9.0",
>>>>>>> 79e9ce94
    "rimraf": "^3.0.2",
    "typescript": "^4.3.5"
  }
}<|MERGE_RESOLUTION|>--- conflicted
+++ resolved
@@ -44,21 +44,12 @@
     "@testing-library/dom": "^8.13.0"
   },
   "peerDependencies": {
-<<<<<<< HEAD
-    "@react-facet/dom-fiber": "0.3.0",
+    "@react-facet/dom-fiber": "0.3.3",
     "react": "^18.1.0"
   },
   "devDependencies": {
-    "@react-facet/dom-fiber": "0.3.0",
+    "@react-facet/dom-fiber": "0.3.3",
     "react": "^18.1.0",
-=======
-    "@react-facet/dom-fiber": "0.3.3",
-    "react": "^16.9.0"
-  },
-  "devDependencies": {
-    "@react-facet/dom-fiber": "0.3.3",
-    "react": "^16.9.0",
->>>>>>> 79e9ce94
     "rimraf": "^3.0.2",
     "typescript": "^4.3.5"
   }
