{
  "name": "@react-facet/dom-fiber-testing-library",
  "repository": {
    "type": "git",
    "url": "https://github.com/Mojang/ore-ui.git",
    "directory": "packages/@react-facet/dom-fiber-testing-library"
  },
  "author": {
    "name": "Paulo Ragonha",
    "email": "paulo@ragonha.me"
  },
  "contributors": [
    {
      "name": "Danila Dergachev",
      "email": "dderg@protonmail.com"
    },
    {
      "name": "Fernando Via Canel",
      "email": "fernando.via@gmail.com"
    },
    {
      "name": "Marlon Huber-Smith",
      "email": "marlonhubersmith@gmail.com"
    }
  ],
  "files": [
    "dist/**/*"
  ],
  "homepage": "https://react-facet.mojang.com/",
  "bugs": "https://github.com/Mojang/ore-ui/issues",
  "license": "MIT",
  "version": "0.6.4",
  "main": "src/index.ts",
  "publishConfig": {
    "main": "dist/index.js",
    "types": "dist/index.d.ts"
  },
  "sideEffects": false,
  "scripts": {
    "build": "rimraf dist && tsc",
    "prepublish": "yarn build"
  },
  "dependencies": {
    "@testing-library/dom": "^8.20.0"
  },
  "peerDependencies": {
<<<<<<< HEAD
    "@react-facet/dom-fiber": "0.6.1",
    "react": "^18.2.0"
  },
  "devDependencies": {
    "@react-facet/dom-fiber": "0.6.1",
    "react": "^18.2.0",
=======
    "@react-facet/dom-fiber": "0.6.4",
    "react": "^16.9.0"
  },
  "devDependencies": {
    "@react-facet/dom-fiber": "0.6.4",
    "react": "^16.9.0",
>>>>>>> 9ae48ce8
    "rimraf": "^3.0.2",
    "typescript": "^4.8.2"
  }
}<|MERGE_RESOLUTION|>--- conflicted
+++ resolved
@@ -44,21 +44,12 @@
     "@testing-library/dom": "^8.20.0"
   },
   "peerDependencies": {
-<<<<<<< HEAD
-    "@react-facet/dom-fiber": "0.6.1",
+    "@react-facet/dom-fiber": "0.6.4",
     "react": "^18.2.0"
   },
   "devDependencies": {
-    "@react-facet/dom-fiber": "0.6.1",
+    "@react-facet/dom-fiber": "0.6.4",
     "react": "^18.2.0",
-=======
-    "@react-facet/dom-fiber": "0.6.4",
-    "react": "^16.9.0"
-  },
-  "devDependencies": {
-    "@react-facet/dom-fiber": "0.6.4",
-    "react": "^16.9.0",
->>>>>>> 9ae48ce8
     "rimraf": "^3.0.2",
     "typescript": "^4.8.2"
   }
