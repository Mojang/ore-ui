--- conflicted
+++ resolved
@@ -44,13 +44,8 @@
     "@testing-library/dom": "^8.16.0"
   },
   "peerDependencies": {
-<<<<<<< HEAD
-    "@react-facet/dom-fiber": "0.4.1",
+    "@react-facet/dom-fiber": "0.4.3",
     "react": "^18.1.0"
-=======
-    "@react-facet/dom-fiber": "0.4.3",
-    "react": "^16.9.0"
->>>>>>> 72537e72
   },
   "devDependencies": {
     "@react-facet/dom-fiber": "0.4.3",
