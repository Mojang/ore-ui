{
  "name": "@react-facet/core",
  "repository": {
    "type": "git",
    "url": "https://github.com/Mojang/ore-ui.git",
    "directory": "packages/@react-facet/core"
  },
  "author": {
    "name": "Paulo Ragonha",
    "email": "paulo@ragonha.me"
  },
  "contributors": [
    {
      "name": "Danila Dergachev",
      "email": "dderg@protonmail.com"
    },
    {
      "name": "Fernando Via Canel",
      "email": "fernando.via@gmail.com"
    },
    {
      "name": "Marlon Huber-Smith",
      "email": "marlonhubersmith@gmail.com"
    }
  ],
  "files": [
    "dist/**/*"
  ],
  "homepage": "https://react-facet.mojang.com/",
  "bugs": "https://github.com/Mojang/ore-ui/issues",
  "license": "MIT",
  "version": "0.6.1",
  "main": "src/index.ts",
  "publishConfig": {
    "main": "dist/index.js",
    "types": "dist/index.d.ts"
  },
  "sideEffects": false,
  "scripts": {
    "build": "rimraf dist && tsc",
    "prepublish": "yarn build"
  },
  "peerDependencies": {
    "react": "^18.2.0"
  },
  "devDependencies": {
<<<<<<< HEAD
    "@react-facet/dom-fiber-testing-library": "0.5.3",
    "@types/react": "^18.0.8",
    "@types/react-reconciler": "^0.28.0",
=======
    "@react-facet/dom-fiber-testing-library": "0.6.1",
    "@types/react": "^17.0.11",
    "@types/react-reconciler": "^0.18.0",
>>>>>>> 193244de
    "@types/rimraf": "^3",
    "cross-env": "^7.0.3",
    "react": "18.2.0",
    "rimraf": "^3.0.2",
    "typescript": "^4.8.2"
  }
}<|MERGE_RESOLUTION|>--- conflicted
+++ resolved
@@ -44,15 +44,9 @@
     "react": "^18.2.0"
   },
   "devDependencies": {
-<<<<<<< HEAD
-    "@react-facet/dom-fiber-testing-library": "0.5.3",
+    "@react-facet/dom-fiber-testing-library": "0.6.1",
     "@types/react": "^18.0.8",
     "@types/react-reconciler": "^0.28.0",
-=======
-    "@react-facet/dom-fiber-testing-library": "0.6.1",
-    "@types/react": "^17.0.11",
-    "@types/react-reconciler": "^0.18.0",
->>>>>>> 193244de
     "@types/rimraf": "^3",
     "cross-env": "^7.0.3",
     "react": "18.2.0",
