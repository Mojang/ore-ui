--- conflicted
+++ resolved
@@ -29,11 +29,7 @@
   "homepage": "https://react-facet.mojang.com/",
   "bugs": "https://github.com/Mojang/ore-ui/issues",
   "license": "MIT",
-<<<<<<< HEAD
-  "version": "0.4.0-rc.2",
-=======
   "version": "0.4.1",
->>>>>>> 32e63194
   "main": "src/index.ts",
   "publishConfig": {
     "main": "dist/index.js",
@@ -48,14 +44,9 @@
     "react": "^18.1.0"
   },
   "devDependencies": {
-<<<<<<< HEAD
-    "@react-facet/dom-fiber-testing-library": "0.4.0-rc.2",
+    "@react-facet/dom-fiber-testing-library": "0.4.1",
     "@types/react": "^18.0.8",
-=======
-    "@react-facet/dom-fiber-testing-library": "0.4.1",
-    "@types/react": "^17.0.11",
     "@types/react-reconciler": "^0.18.0",
->>>>>>> 32e63194
     "@types/rimraf": "^3",
     "cross-env": "^7.0.3",
     "react": "^18.1.0",
