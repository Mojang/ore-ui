import { EqualityCheck, Facet, NO_VALUE, NoValue } from '../types'
import { mapIntoObserveArray } from './mapIntoObserveArray'
import { createFacet } from '../facet'

export function mapFacetArrayCached<M>(
  facets: Facet<unknown>[],
  fn: (...value: unknown[]) => M | NoValue,
  equalityCheck?: EqualityCheck<M>,
): Facet<M> {
<<<<<<< HEAD
  const initialValues = facets.map((facet) => facet.get())
  const hasAllValues = initialValues.reduce<boolean>((prev, curr) => prev && curr !== NO_VALUE, true)
  return createFacet<M>({
=======
  const cachedFacet = createFacet<M>({
>>>>>>> 193244de
    // pass the equalityCheck to the mapIntoObserveArray to prevent even triggering the observable
    startSubscription: mapIntoObserveArray(facets, fn, equalityCheck),
    initialValue: hasAllValues ? fn(...initialValues) : NO_VALUE,
  })

  return {
    get: () => {
      const cachedValue = cachedFacet.get()
      if (cachedValue !== NO_VALUE) return cachedValue

      const dependencyValues = facets.map((facet) => facet.get())
      const hasAllValues = dependencyValues.reduce<boolean>((acc, value) => acc && value !== NO_VALUE, true)
      if (!hasAllValues) return NO_VALUE

      const mappedValue = fn(...dependencyValues)
      if (mappedValue !== NO_VALUE) cachedFacet.set(mappedValue)
      return mappedValue
    },
    observe: cachedFacet.observe,
  }
}<|MERGE_RESOLUTION|>--- conflicted
+++ resolved
@@ -7,13 +7,9 @@
   fn: (...value: unknown[]) => M | NoValue,
   equalityCheck?: EqualityCheck<M>,
 ): Facet<M> {
-<<<<<<< HEAD
   const initialValues = facets.map((facet) => facet.get())
   const hasAllValues = initialValues.reduce<boolean>((prev, curr) => prev && curr !== NO_VALUE, true)
-  return createFacet<M>({
-=======
   const cachedFacet = createFacet<M>({
->>>>>>> 193244de
     // pass the equalityCheck to the mapIntoObserveArray to prevent even triggering the observable
     startSubscription: mapIntoObserveArray(facets, fn, equalityCheck),
     initialValue: hasAllValues ? fn(...initialValues) : NO_VALUE,
