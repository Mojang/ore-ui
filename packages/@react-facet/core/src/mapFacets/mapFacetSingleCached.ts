--- conflicted
+++ resolved
@@ -10,11 +10,7 @@
 ): Facet<M> {
   const cachedFacet = createFacet<M>({
     // pass the equalityCheck to the mapIntoObserveSingle to prevent even triggering the observable
-<<<<<<< HEAD
-    startSubscription: mapIntoObserveSingle(facets, fn, equalityCheck, onCleanup),
-=======
     startSubscription: mapIntoObserveSingle(facet, fn, equalityCheck),
->>>>>>> 193244de
     initialValue: NO_VALUE,
   })
 
