import { EqualityCheck, Facet, NO_VALUE, NoValue } from '../types'
import { mapIntoObserveSingle } from './mapIntoObserveSingle'
import { createFacet } from '../facet'

export function mapFacetSingleCached<T, M>(
  facet: Facet<T>,
  fn: (value: T) => M | NoValue,
  equalityCheck?: EqualityCheck<M>,
): Facet<M> {
<<<<<<< HEAD
  const initialValue = facets.get()
  return createFacet<M>({
    // pass the equalityCheck to the mapIntoObserveSingle to prevent even triggering the observable
    startSubscription: mapIntoObserveSingle(facets, fn, equalityCheck),
    initialValue: initialValue !== NO_VALUE ? fn(initialValue) : NO_VALUE,
=======
  const cachedFacet = createFacet<M>({
    // pass the equalityCheck to the mapIntoObserveSingle to prevent even triggering the observable
    startSubscription: mapIntoObserveSingle(facet, fn, equalityCheck),
    initialValue: NO_VALUE,
>>>>>>> 193244de
  })

  return {
    get: () => {
      const cachedValue = cachedFacet.get()
      if (cachedValue !== NO_VALUE) return cachedValue

      const dependencyValue = facet.get()
      if (dependencyValue === NO_VALUE) return NO_VALUE

      const mappedValue = fn(dependencyValue)
      if (mappedValue !== NO_VALUE) cachedFacet.set(mappedValue)
      return mappedValue
    },
    observe: cachedFacet.observe,
  }
}<|MERGE_RESOLUTION|>--- conflicted
+++ resolved
@@ -7,18 +7,11 @@
   fn: (value: T) => M | NoValue,
   equalityCheck?: EqualityCheck<M>,
 ): Facet<M> {
-<<<<<<< HEAD
-  const initialValue = facets.get()
-  return createFacet<M>({
-    // pass the equalityCheck to the mapIntoObserveSingle to prevent even triggering the observable
-    startSubscription: mapIntoObserveSingle(facets, fn, equalityCheck),
-    initialValue: initialValue !== NO_VALUE ? fn(initialValue) : NO_VALUE,
-=======
+  const initialValue = facet.get()
   const cachedFacet = createFacet<M>({
     // pass the equalityCheck to the mapIntoObserveSingle to prevent even triggering the observable
     startSubscription: mapIntoObserveSingle(facet, fn, equalityCheck),
-    initialValue: NO_VALUE,
->>>>>>> 193244de
+    initialValue: initialValue !== NO_VALUE ? fn(initialValue) : NO_VALUE,
   })
 
   return {
