--- conflicted
+++ resolved
@@ -47,7 +47,6 @@
         if (equalityCheck === defaultEqualityCheck) {
           const typeofValue = typeof previousValue
 
-<<<<<<< HEAD
           if (
             (typeofValue === 'number' ||
               typeofValue === 'string' ||
@@ -56,16 +55,13 @@
               value === null) &&
             value === previousValue
           ) {
-=======
-          if (previousValue !== NO_VALUE && isEqual(value)) {
->>>>>>> 193244de
             return previousState
           }
 
           return { value }
         }
 
-        if (previousValue !== NO_VALUE && isEqual(previousValue)) {
+        if (previousValue !== NO_VALUE && isEqual(value)) {
           return previousState
         }
 
