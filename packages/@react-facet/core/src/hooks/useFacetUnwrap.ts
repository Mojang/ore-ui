--- conflicted
+++ resolved
@@ -1,11 +1,7 @@
 import { useLayoutEffect, useState } from 'react'
-<<<<<<< HEAD
-import { isFacet, Value, NO_VALUE, Option, FacetProp } from '../types'
+import { isFacet, Value, NO_VALUE, Option, FacetProp, EqualityCheck } from '../types'
 import { asPromise } from '../helpers'
-=======
-import { FacetProp, isFacet, Value, NoValue, EqualityCheck, NO_VALUE } from '../types'
 import { defaultEqualityCheck } from '../equalityChecks'
->>>>>>> 2c1eeab2
 
 /**
  * Hook that allows consuming values from a Facet
@@ -16,16 +12,11 @@
  * @param facet
  * @returns value of the Facet
  */
-<<<<<<< HEAD
-export function useFacetUnwrap<T extends Value>(prop: FacetProp<T>): T {
-  const [state, setState] = useState<{ value: Option<T> }>(() => {
-=======
 export function useFacetUnwrap<T extends Value>(
   prop: FacetProp<T>,
   equalityCheck: EqualityCheck<T> = defaultEqualityCheck,
-): T | NoValue {
-  const [state, setState] = useState<{ value: T | NoValue }>(() => {
->>>>>>> 2c1eeab2
+): T {
+  const [state, setState] = useState<{ value: Option<T> }>(() => {
     if (!isFacet(prop)) return { value: prop }
 
     return {
