--- conflicted
+++ resolved
@@ -11,13 +11,8 @@
 }
 
 export const Map = <T,>({ array, children, equalityCheck }: MapProps<T>) => {
-<<<<<<< HEAD
-  // When mounting lists, we always want to defer
-  const countValue = useFacetUnwrap(useFacetMap((array) => array.length, [], [array]))
-=======
   const lengthValue = useFacetUnwrap(useFacetMap((array) => array.length, [], [array]))
   const lengthNumber = lengthValue !== NO_VALUE ? lengthValue : 0
->>>>>>> 193244de
 
   return (
     <>
