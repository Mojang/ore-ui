{
  "name": "benchmarking",
  "version": "0.0.0",
  "private": true,
  "scripts": {
    "start": "webpack serve --port 8081",
    "build": "NODE_ENV=production webpack",
    "serve": "http-server dist -c-1 --port 8080",
    "compare": "ts-node compare.ts"
  },
  "dependencies": {
<<<<<<< HEAD
    "@react-facet/core": "0.4.0-rc.2",
    "@react-facet/dom-fiber": "0.4.0-rc.2",
    "@react-facet/shared-facet": "0.4.0-rc.2",
    "@react-facet/spring": "0.4.0-rc.2",
=======
    "@react-facet/core": "0.4.1",
    "@react-facet/dom-fiber": "0.4.1",
    "@react-facet/shared-facet": "0.4.1",
    "@react-facet/spring": "0.4.1",
>>>>>>> 32e63194
    "ramda": "^0.27.1",
    "react": "^18.1.0",
    "react-dom": "^18.1.0"
  },
  "devDependencies": {
    "@types/fs-extra": "^9.0.12",
    "@types/puppeteer": "^5.4.4",
    "@types/ramda": "^0",
    "fs-extra": "^10.0.0",
    "html-webpack-plugin": "^5.3.2",
    "http-server": "^13.0.2",
    "puppeteer": "^10.4.0",
    "ts-loader": "^9.2.5",
    "ts-node": "^10.3.1",
    "typescript": "^4.8.2",
    "webpack": "^5.51.1",
    "webpack-cli": "^4.8.0",
    "webpack-dev-server": "^4.0.0"
  }
}<|MERGE_RESOLUTION|>--- conflicted
+++ resolved
@@ -9,17 +9,10 @@
     "compare": "ts-node compare.ts"
   },
   "dependencies": {
-<<<<<<< HEAD
-    "@react-facet/core": "0.4.0-rc.2",
-    "@react-facet/dom-fiber": "0.4.0-rc.2",
-    "@react-facet/shared-facet": "0.4.0-rc.2",
-    "@react-facet/spring": "0.4.0-rc.2",
-=======
     "@react-facet/core": "0.4.1",
     "@react-facet/dom-fiber": "0.4.1",
     "@react-facet/shared-facet": "0.4.1",
     "@react-facet/spring": "0.4.1",
->>>>>>> 32e63194
     "ramda": "^0.27.1",
     "react": "^18.1.0",
     "react-dom": "^18.1.0"
