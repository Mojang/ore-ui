--- conflicted
+++ resolved
@@ -36,10 +36,5 @@
 *.tgz
 artifacts/
 
-<<<<<<< HEAD
-# From the documentation branch
 .docusaurus
-=======
-.docusaurus
-build/
->>>>>>> 4b68eabc
+build/